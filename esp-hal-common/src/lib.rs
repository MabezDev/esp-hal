//! `no_std` HAL implementations for the peripherals which are common among
//! Espressif devices. Implements a number of the traits defined by
//! [embedded-hal].
//!
//! This crate should not be used directly; you should use one of the
//! device-specific HAL crates instead:
//!
//! - [esp32-hal]
//! - [esp32c2-hal]
//! - [esp32c3-hal]
//! - [esp32c6-hal]
//! - [esp32s2-hal]
//! - [esp32s3-hal]
//!
//! [embedded-hal]: https://docs.rs/embedded-hal/latest/embedded_hal/
//! [esp32-hal]: https://github.com/esp-rs/esp-hal/tree/main/esp32-hal
//! [esp32c2-hal]: https://github.com/esp-rs/esp-hal/tree/main/esp32c2-hal
//! [esp32c3-hal]: https://github.com/esp-rs/esp-hal/tree/main/esp32c3-hal
//! [esp32c6-hal]: https://github.com/esp-rs/esp-hal/tree/main/esp32c6-hal
//! [esp32s2-hal]: https://github.com/esp-rs/esp-hal/tree/main/esp32s2-hal
//! [esp32s3-hal]: https://github.com/esp-rs/esp-hal/tree/main/esp32s3-hal

#![no_std]
#![cfg_attr(xtensa, feature(asm_experimental_arch))]

#[cfg_attr(esp32, path = "peripherals/esp32.rs")]
#[cfg_attr(esp32c3, path = "peripherals/esp32c3.rs")]
#[cfg_attr(esp32c2, path = "peripherals/esp32c2.rs")]
#[cfg_attr(esp32c6, path = "peripherals/esp32c6.rs")]
#[cfg_attr(esp32s2, path = "peripherals/esp32s2.rs")]
#[cfg_attr(esp32s3, path = "peripherals/esp32s3.rs")]
pub mod peripherals;

pub use procmacros as macros;

// #[cfg(rmt)]
// pub use self::pulse_control::PulseControl;
// #[cfg(usb_serial_jtag)]
// pub use self::usb_serial_jtag::UsbSerialJtag;
// pub use self::{
//     delay::Delay,
//     gpio::*,
//     interrupt::*,
//     rng::Rng,
//     rtc_cntl::{Rtc, Rwdt},
//     spi::Spi,
//     timer::Timer,
//     uart::Uart,
// };
<<<<<<< HEAD

pub use self::{gpio::*, uart::Uart, timer::Timer, delay::Delay, interrupt::*, spi::Spi,};
=======
pub use self::{delay::Delay, gpio::*, interrupt::*, spi::Spi, timer::Timer, uart::Uart};
>>>>>>> be5e0e8b

// pub mod analog;
pub mod clock;
pub mod delay;
pub mod dma;
#[cfg(feature = "embassy")]
pub mod embassy;
pub mod gpio;
pub mod i2c;
#[cfg(i2s)]
pub mod i2s;
pub mod ledc;
// #[cfg(mcpwm)]
// pub mod mcpwm;
#[cfg(usb_otg)]
pub mod otg_fs;
#[cfg(any(esp32, esp32s2, esp32s3))]
pub mod pcnt;
pub mod peripheral;
pub mod prelude;
// #[cfg(rmt)]
// pub mod pulse_control;
pub mod rng;
pub mod rom;
#[cfg(not(esp32c6))]
pub mod rtc_cntl;
pub mod sha;
pub mod spi;
pub mod system;
#[cfg(systimer)]
pub mod systimer;
pub mod timer;
pub mod uart;
#[cfg(usb_serial_jtag)]
pub mod usb_serial_jtag;
// #[cfg(rmt)]
// pub mod utils;

#[cfg_attr(esp32, path = "cpu_control/esp32.rs")]
#[cfg_attr(esp32s3, path = "cpu_control/esp32s3.rs")]
#[cfg_attr(not(any(esp32, esp32s3)), path = "cpu_control/none.rs")]
pub mod cpu_control;

#[cfg_attr(esp32, path = "efuse/esp32.rs")]
#[cfg_attr(esp32c2, path = "efuse/esp32c2.rs")]
#[cfg_attr(esp32c3, path = "efuse/esp32c3.rs")]
#[cfg_attr(esp32c6, path = "efuse/esp32c6.rs")]
#[cfg_attr(esp32s2, path = "efuse/esp32s2.rs")]
#[cfg_attr(esp32s3, path = "efuse/esp32s3.rs")]
pub mod efuse;

#[cfg_attr(riscv, path = "interrupt/riscv.rs")]
#[cfg_attr(xtensa, path = "interrupt/xtensa.rs")]
pub mod interrupt;

/// Enumeration of CPU cores
/// The actual number of available cores depends on the target.
pub enum Cpu {
    /// The first core
    ProCpu = 0,
    /// The second core
    AppCpu,
}

pub fn get_core() -> Cpu {
    #[cfg(all(xtensa, multi_core))]
    match ((xtensa_lx::get_processor_id() >> 13) & 1) != 0 {
        false => Cpu::ProCpu,
        true => Cpu::AppCpu,
    }

    // #[cfg(all(riscv, multi_core))]
    // TODO get hart_id

    // single core always has ProCpu only
    #[cfg(single_core)]
    Cpu::ProCpu
}

mod critical_section_impl {
    struct CriticalSection;

    critical_section::set_impl!(CriticalSection);

    #[cfg(xtensa)]
    mod xtensa {
        unsafe impl critical_section::Impl for super::CriticalSection {
            unsafe fn acquire() -> critical_section::RawRestoreState {
                let tkn: critical_section::RawRestoreState;
                core::arch::asm!("rsil {0}, 5", out(reg) tkn);
                #[cfg(multi_core)]
                {
                    let guard = super::multicore::MULTICORE_LOCK.lock();
                    core::mem::forget(guard); // forget it so drop doesn't run
                }
                tkn
            }

            unsafe fn release(token: critical_section::RawRestoreState) {
                if token != 0 {
                    #[cfg(multi_core)]
                    {
                        debug_assert!(super::multicore::MULTICORE_LOCK.is_owned_by_current_thread());
                        // safety: we logically own the mutex from acquire()
                        super::multicore::MULTICORE_LOCK.force_unlock();
                    }
                    core::arch::asm!(
                        "wsr.ps {0}",
                        "rsync", in(reg) token)
                }
            }
        }
    }

    #[cfg(riscv)]
    mod riscv {
        unsafe impl critical_section::Impl for super::CriticalSection {
            unsafe fn acquire() -> critical_section::RawRestoreState {
                let mut mstatus = 0u32;
                core::arch::asm!("csrrci {0}, mstatus, 8", inout(reg) mstatus);
                let interrupts_active = (mstatus & 0b1000) != 0;
                #[cfg(multi_core)]
                {
                    let guard = multicore::MULTICORE_LOCK.lock();
                    core::mem::forget(guard); // forget it so drop doesn't run
                }

                interrupts_active as _
            }

            unsafe fn release(token: critical_section::RawRestoreState) {
                if token != 0 {
                    #[cfg(multi_core)]
                    {
                        debug_assert!(multicore::MULTICORE_LOCK.is_owned_by_current_thread());
                        // safety: we logically own the mutex from acquire()
                        multicore::MULTICORE_LOCK.force_unlock();
                    }
                    riscv::interrupt::enable();
                }
            }
        }
    }

    #[cfg(multi_core)]
    mod multicore {
        use core::sync::atomic::{AtomicBool, Ordering};

        use lock_api::{GetThreadId, GuardSend, RawMutex};

        use crate::get_core;

        /// Reentrant Mutex
        ///
        /// Currently implemented using an atomic spin lock.
        /// In the future we can optimize this raw mutex to use some hardware
        /// features.
        pub(crate) static MULTICORE_LOCK: lock_api::ReentrantMutex<RawSpinlock, RawThreadId, ()> =
            lock_api::ReentrantMutex::const_new(RawSpinlock::INIT, RawThreadId::INIT, ());

        pub(crate) struct RawThreadId;

        unsafe impl lock_api::GetThreadId for RawThreadId {
            const INIT: Self = RawThreadId;

            fn nonzero_thread_id(&self) -> core::num::NonZeroUsize {
                core::num::NonZeroUsize::new((get_core() as usize) + 1).unwrap()
            }
        }

        pub(crate) struct RawSpinlock(AtomicBool);

        unsafe impl lock_api::RawMutex for RawSpinlock {
            const INIT: RawSpinlock = RawSpinlock(AtomicBool::new(false));

            // A spinlock guard can be sent to another thread and unlocked there
            type GuardMarker = GuardSend;

            fn lock(&self) {
                while !self.try_lock() {}
            }

            fn try_lock(&self) -> bool {
                self.0
                    .compare_exchange(false, true, Ordering::Acquire, Ordering::Relaxed)
                    .is_ok()
            }

            unsafe fn unlock(&self) {
                self.0.store(false, Ordering::Release);
            }
        }
    }
}<|MERGE_RESOLUTION|>--- conflicted
+++ resolved
@@ -47,12 +47,7 @@
 //     timer::Timer,
 //     uart::Uart,
 // };
-<<<<<<< HEAD
-
-pub use self::{gpio::*, uart::Uart, timer::Timer, delay::Delay, interrupt::*, spi::Spi,};
-=======
 pub use self::{delay::Delay, gpio::*, interrupt::*, spi::Spi, timer::Timer, uart::Uart};
->>>>>>> be5e0e8b
 
 // pub mod analog;
 pub mod clock;
